--- conflicted
+++ resolved
@@ -1,15 +1,8 @@
 import wasmFileUrl from "@giz/explorer-backend-libgit2/dist/explorer-backend-libgit2.wasm?url";
 import { WasiRuntime } from "@giz/wasi-runtime";
 
-<<<<<<< HEAD
-// eslint-disable-next-line @typescript-eslint/ban-ts-comment
-// @ts-ignore
-import wasmFileUrl from "@giz/explorer-backend-libgit2/dist/explorer-backend-libgit2.wasm?url";
-import {Blame, FileContent, FileTree, isBlame, isFileContent, isFileTree} from "./types";
-=======
-import { Blame, FileContent, FileTree, isBlame, isFileContent, isFileTree } from "./types";
+import { Blame, FileTree, isBlame, isFileTree } from "./types";
 import { LOG, Logger } from "@giz/logger";
->>>>>>> 4b24af78
 const wasmFilePath = "/wasi-playground-module.wasm";
 
 const SKIP_VALIDATION = false;
@@ -30,25 +23,10 @@
       },
     });
 
-<<<<<<< HEAD
-    console.log("Running", command, arg1, arg2)
-    const result = await runtime.run({
-      args: [command, arg1, arg2],
-=======
     runtime.run({
->>>>>>> 4b24af78
       env: {},
       args: [],
     });
-<<<<<<< HEAD
-    try {
-      return JSON.parse(result.trim());
-    }
-    catch (e: any) {
-      console.error(result);
-      throw e;
-    }
-=======
     const stdout = await runtime.readStdout();
     const data = JSON.parse(stdout);
     if (!data?.ready) {
@@ -78,7 +56,6 @@
       throw new Error(data.error.message);
     }
     return data.result;
->>>>>>> 4b24af78
   }
 
   async getBranches(): Promise<string[]> {
@@ -94,11 +71,7 @@
   }
 
   async getBlame(branch: string, path: string): Promise<Blame> {
-<<<<<<< HEAD
-    const output = await this.run("blame", branch, path);
-=======
     const output = await this.runRpcCommand("blame", [{ branch, path }]);
->>>>>>> 4b24af78
 
     if (SKIP_VALIDATION || isBlame(output)) {
       return output;
@@ -106,23 +79,14 @@
     throw new TypeError("Unexpected output");
   }
 
-<<<<<<< HEAD
-  async getFileContent(branch: string, path: string): Promise<FileContent> {
-    const output = await this.run("file_content", branch, path);
-=======
   async getFileContent(branch: string, path: string): Promise<string> {
     const output = await this.runRpcCommand("file_content", [{ branch, path }]);
->>>>>>> 4b24af78
 
     return output;
   }
 
   async getFileTree(branch: string): Promise<FileTree> {
-<<<<<<< HEAD
-    const output = await this.run("filetree", branch);
-=======
     const output = await this.runRpcCommand("file_tree", [{ branch }]);
->>>>>>> 4b24af78
 
     if (SKIP_VALIDATION || isFileTree(output)) {
       return output;
