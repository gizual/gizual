import { MainController } from "@app/controllers";
import { BAND_COLOUR_RANGE, getBandColourScale, getColourScale, SPECIAL_COLOURS } from "@app/utils";
import { expose } from "comlink";

import { FileViewModel, Line } from "../file.vm";

export type FileContext = {
  colouringMode: MainController["_colouringMode"];
  fileContent: FileViewModel["fileContent"];
  renderConfiguration: FileViewModel["_renderConfiguration"];
  lineLengthMax: FileViewModel["lineLengthMax"];
  earliestTimestamp: FileViewModel["earliestTimestamp"];
  latestTimestamp: FileViewModel["latestTimestamp"];
  selectedStartDate: Date;
  selectedEndDate: Date;
  authors: MainController["authors"];
  dpr: number;
  rect: DOMRect;
  redrawCount: number;
};

export class CanvasWorker {
  _offscreen?: OffscreenCanvas;

  constructor() {}

  async registerCanvas(canvas: OffscreenCanvas) {
    this._offscreen = canvas;
  }

  async draw(fileCtx: FileContext) {
    if (!this._offscreen) return;

    const canvas = this._offscreen;
    const colours: string[] = [];

    const ctx = canvas.getContext("2d");
    if (!ctx) {
      return;
    }

    ctx.scale(fileCtx.dpr, fileCtx.dpr);

    let currentY = 0;

    let nColumns = 1;
    const columnSpacing = 0;

    if (fileCtx.fileContent.length > fileCtx.renderConfiguration.maxLineCount) {
      nColumns =
        Math.floor(fileCtx.fileContent.length / fileCtx.renderConfiguration.maxLineCount) + 1;
    }

    canvas.height = fileCtx.rect.height * fileCtx.dpr;
    //(lineHeight + fileContext.settings.lineSpacing) * fileContext.settings.maxLineCount;
    const lineHeight =
      canvas.height / fileCtx.renderConfiguration.maxLineCount -
      fileCtx.renderConfiguration.lineSpacing;

    canvas.width = fileCtx.rect.width * fileCtx.dpr; //canvas.width * resolutionScale;

    let currentX = 0;
    let lineIndex = 0;
    for (const line of fileCtx.fileContent) {
      const columnWidth = canvas.width / nColumns - (nColumns - 1) * columnSpacing;
      const lineLength = line.content.length;

      const lineOffsetUnscaled =
        (line.content.length - line.content.trimStart().length) / fileCtx.lineLengthMax;

      const lineOffsetScaled = lineOffsetUnscaled * columnWidth;

      const rectWidth = ((lineLength - lineOffsetUnscaled) / fileCtx.lineLengthMax) * columnWidth;

      const rectHeight = lineHeight;
<<<<<<< HEAD
      const colour = line.commit
        ? this.interpolateColour(line, fileCtx)
        : fileCtx.settings.colourNotLoaded;
=======
      const color = line.commit
        ? this.interpolateColor(line, fileCtx)
        : fileCtx.renderConfiguration.colorNotLoaded;
>>>>>>> b4988f88

      ctx.fillStyle = colour;
      line.color = colour;
      colours.push(line.color);
      ctx.fillRect(currentX + lineOffsetScaled, currentY, rectWidth, rectHeight);
      currentY += lineHeight + fileCtx.renderConfiguration.lineSpacing;
      lineIndex++;

<<<<<<< HEAD
      if (lineIndex > fileCtx.settings.maxLineCount) {
        ctx.fillStyle = SPECIAL_COLOURS.NOT_LOADED;
=======
      if (lineIndex > fileCtx.renderConfiguration.maxLineCount) {
        ctx.fillStyle = SPECIAL_COLORS.NOT_LOADED;
>>>>>>> b4988f88
        currentY = 0;
        currentX += columnWidth;
        ctx.fillRect(currentX - 1, currentY, 1, canvas.height);
        lineIndex = 0;
      }
    }

    const nc = 1; //nColumns > 2 ? 2 : nColumns;

    ctx.font = `${5 * fileCtx.dpr}px Arial`;
    ctx.fillStyle = "white";
    ctx.fillText(
      `redraws: ${fileCtx.redrawCount}`,
      canvas.width - canvas.width / 8,
      10 * fileCtx.dpr,
    );

    const blob = await canvas.convertToBlob();
    return { img: blob, width: `${nc * 300}px`, colors: colours };
  }

  interpolateColour(line: Line, fileContext: FileContext) {
    const updatedAtSeconds = +(line.commit?.timestamp ?? 0);

    // If the line was updated before the start or after the end date, grey it out.
    if (
      updatedAtSeconds * 1000 < fileContext.selectedStartDate.getTime() ||
      updatedAtSeconds * 1000 > fileContext.selectedEndDate.getTime()
    )
<<<<<<< HEAD
      return fileContext.settings.colourNotLoaded;
=======
      return fileContext.renderConfiguration.colorNotLoaded;
>>>>>>> b4988f88

    if (fileContext.colouringMode === "age") {
      const timeRange: [number, number] = [
        fileContext.earliestTimestamp,
        fileContext.latestTimestamp,
      ];
      const colorRange: [string, string] = [
<<<<<<< HEAD
        fileContext.settings.colourOld,
        fileContext.settings.colourNew,
      ];

      return updatedAtSeconds
        ? getColourScale(timeRange, colorRange)(updatedAtSeconds)
        : fileContext.settings.colourNotLoaded;
=======
        fileContext.renderConfiguration.colorOld,
        fileContext.renderConfiguration.colorNew,
      ];

      return updatedAtSeconds
        ? getColorScale(timeRange, colorRange)(updatedAtSeconds)
        : fileContext.renderConfiguration.colorNotLoaded;
>>>>>>> b4988f88
    } else {
      const author = fileContext.authors.find((a) => a.id === line.commit?.authorId);
      return getBandColourScale(
        fileContext.authors.map((a) => a.id),
        BAND_COLOUR_RANGE,
      )(author?.id ?? "");
    }
  }
}

expose(new CanvasWorker());<|MERGE_RESOLUTION|>--- conflicted
+++ resolved
@@ -73,15 +73,9 @@
       const rectWidth = ((lineLength - lineOffsetUnscaled) / fileCtx.lineLengthMax) * columnWidth;
 
       const rectHeight = lineHeight;
-<<<<<<< HEAD
       const colour = line.commit
         ? this.interpolateColour(line, fileCtx)
-        : fileCtx.settings.colourNotLoaded;
-=======
-      const color = line.commit
-        ? this.interpolateColor(line, fileCtx)
-        : fileCtx.renderConfiguration.colorNotLoaded;
->>>>>>> b4988f88
+        : fileCtx.renderConfiguration.colourNotLoaded;
 
       ctx.fillStyle = colour;
       line.color = colour;
@@ -90,13 +84,8 @@
       currentY += lineHeight + fileCtx.renderConfiguration.lineSpacing;
       lineIndex++;
 
-<<<<<<< HEAD
-      if (lineIndex > fileCtx.settings.maxLineCount) {
+      if (lineIndex > fileCtx.renderConfiguration.maxLineCount) {
         ctx.fillStyle = SPECIAL_COLOURS.NOT_LOADED;
-=======
-      if (lineIndex > fileCtx.renderConfiguration.maxLineCount) {
-        ctx.fillStyle = SPECIAL_COLORS.NOT_LOADED;
->>>>>>> b4988f88
         currentY = 0;
         currentX += columnWidth;
         ctx.fillRect(currentX - 1, currentY, 1, canvas.height);
@@ -126,11 +115,7 @@
       updatedAtSeconds * 1000 < fileContext.selectedStartDate.getTime() ||
       updatedAtSeconds * 1000 > fileContext.selectedEndDate.getTime()
     )
-<<<<<<< HEAD
-      return fileContext.settings.colourNotLoaded;
-=======
-      return fileContext.renderConfiguration.colorNotLoaded;
->>>>>>> b4988f88
+      return fileContext.renderConfiguration.colourNotLoaded;
 
     if (fileContext.colouringMode === "age") {
       const timeRange: [number, number] = [
@@ -138,23 +123,13 @@
         fileContext.latestTimestamp,
       ];
       const colorRange: [string, string] = [
-<<<<<<< HEAD
-        fileContext.settings.colourOld,
-        fileContext.settings.colourNew,
+        fileContext.renderConfiguration.colourOld,
+        fileContext.renderConfiguration.colourNew,
       ];
 
       return updatedAtSeconds
         ? getColourScale(timeRange, colorRange)(updatedAtSeconds)
-        : fileContext.settings.colourNotLoaded;
-=======
-        fileContext.renderConfiguration.colorOld,
-        fileContext.renderConfiguration.colorNew,
-      ];
-
-      return updatedAtSeconds
-        ? getColorScale(timeRange, colorRange)(updatedAtSeconds)
-        : fileContext.renderConfiguration.colorNotLoaded;
->>>>>>> b4988f88
+        : fileContext.renderConfiguration.colourNotLoaded;
     } else {
       const author = fileContext.authors.find((a) => a.id === line.commit?.authorId);
       return getBandColourScale(
